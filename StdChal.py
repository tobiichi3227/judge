--- conflicted
+++ resolved
@@ -48,15 +48,6 @@
                 'status': 5,        
             }
 
-<<<<<<< HEAD
-        prefetch_future = []
-        test_future = []
-        for test in self.test_list:
-            prefetch_future.append(process.Subprocess(
-                ['./Prefetch.py', test['in']]).wait_for_exit())
-            prefetch_future.append(process.Subprocess(
-                ['./Prefetch.py', test['ans']]).wait_for_exit())
-=======
         prefetch_proc = []
         test_future = []
         for test in self.test_list:
@@ -66,20 +57,15 @@
             prefetch_proc.append(process.Subprocess(
                 ['./Prefetch.py', test['ans']],
                 stdout=process.Subprocess.STREAM))
->>>>>>> 6e2d41e5
 
             test_future.append(self.judge_diff(test['in'], test['ans'],
                 test['timelimit'], test['memlimit']))
 
-<<<<<<< HEAD
-        yield gen.multi(prefetch_future)
-=======
         prefetch_future = []
         for proc in prefetch_proc:
             prefetch_future.append(proc.stdout.read_bytes(2))
         yield gen.multi(prefetch_future)
 
->>>>>>> 6e2d41e5
         test_result = yield gen.multi(test_future)
         print(test_result)
 
